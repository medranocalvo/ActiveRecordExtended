<<<<<<< HEAD
# 0.6.0 - July 25th 2018

Reduced Gem file allocation. We only care about stuff in the lib directory.
=======
# 0.5.1 - June 3rd 2018

Relaxed PG gem requirement for allowing version 1 to be used.
>>>>>>> 9e1039c8

# 0.5.0 - May 31st 2018

Released non-marked beta version.

# 0.5.0.beta3 - May 28th 2018

Added `inet_contains_or_contained_within/1` method

# 0.5.0.beta2 - May 27th 2018

Renamed inet functions to hopefully give a clearer understanding to what these methods are used for.

Added support for Postgres Inet functions. View the readme for more details on the following:

- `#inet_contained_within/1`
- `#inet_contained_within_or_equals/1`
- `#inet_contains_or_equals/1`
- `#inet_contains/1`

### Deprecation Warnings
The following will be dropped upon v1.0 release. In favor of their prefixed counterparts.

- `#contained_within/1`
- `#contained_within_or_equals/1`
- `#contains_or_equals/1`

# 0.5.0.beta1 - May 26th 2018

Added support for Rails 5.0.x

### Warning for Rails 5.0.x Projects
The proposed changes to this could cause unintended behavior in existing Rails 5.0.x applications. 
This is due to the overwrite needed to be done on its internal Predicate builder. 
Rails projects above 5.0.x should not experience any unforeseen issues since they contain the necessary structure required.

**Use with caution.** And always make sure you have good tests to verify everything in your application.

# 0.4.0 - May 9th 2018

- Use Arel's `or` for grouping queries when using `#any_of` or `#none_of`
- Added Plural aliases for `.either_join` : `.either_joins` and `.either_order` : `.either_orders`

# 0.3.0 - May 9th 2018

- Fixed ActiveRecord QueryMethod constant load error.

# 0.2.1 - May 6th 2018

Changed how where clause is required. This is to hopefully future proof the next minior update to ActiveRecord.

# 0.2.0 - May 6th 2018

Added ActiveRecord Where Chain Functionality
- .where.any_of
- .where.none_of

Major thanks to [Olivier El Mekki author of ActiveRecord AnyOf](https://github.com/oelmekki/activerecord_any_of)

# 0.1.1 - May 2nd 2018

Added ActiveRecord Where Chain Functionality:
- .where.overlap
- .where.contained_within
- .where.contained_within_or_equals
- .where.contains_or_equals
- .where.any/1
- .where.all/1

Major thanks to [Dan McClain author of Postgres Ext](https://github.com/dockyard/postgres_ext)

Added ActiveRecord Base Extentions
- .either_order/2
- .either_join/2
<|MERGE_RESOLUTION|>--- conflicted
+++ resolved
@@ -1,12 +1,10 @@
-<<<<<<< HEAD
 # 0.6.0 - July 25th 2018
 
 Reduced Gem file allocation. We only care about stuff in the lib directory.
-=======
+
 # 0.5.1 - June 3rd 2018
 
 Relaxed PG gem requirement for allowing version 1 to be used.
->>>>>>> 9e1039c8
 
 # 0.5.0 - May 31st 2018
 
